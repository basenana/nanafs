--- conflicted
+++ resolved
@@ -20,11 +20,6 @@
 	"bytes"
 	"context"
 	"fmt"
-<<<<<<< HEAD
-=======
-	"github.com/basenana/nanafs/utils"
-	"regexp"
->>>>>>> 45e0abdc
 
 	"go.uber.org/zap"
 
@@ -88,13 +83,8 @@
 		buf.WriteString("\n")
 	}
 
-<<<<<<< HEAD
 	trimmedContent := utils.ContentTrim(docType, buf.String())
-	i.log.Infow("get docs", "length", len(trimmedContent), "entryId", request.EntryId)
-=======
-	trimmedContent := contentTrim(docType, buf.String())
 	i.logger(ctx).Infow("get docs", "length", len(trimmedContent), "entryId", request.EntryId)
->>>>>>> 45e0abdc
 	summary, err := friday.SummaryFile(ctx, fmt.Sprintf("entry_%d", request.EntryId), trimmedContent)
 	if err != nil {
 		return pluginapi.NewFailedResponse(fmt.Sprintf("summary documents failed: %s", err)), nil
