package controller

import (
	"context"
	"fmt"
	"github.com/basenana/nanafs/pkg/dentry"
	"github.com/basenana/nanafs/pkg/storage"
	"github.com/basenana/nanafs/pkg/types"
	"github.com/hyponet/eventbus/bus"
)

type ObjectController interface {
	LoadRootObject(ctx context.Context) (*types.Object, error)
	FindObject(ctx context.Context, parent *types.Object, name string) (*types.Object, error)
	CreateObject(ctx context.Context, parent *types.Object, attr types.ObjectAttr) (*types.Object, error)
	SaveObject(ctx context.Context, obj *types.Object) error
	DestroyObject(ctx context.Context, obj *types.Object) error
	MirrorObject(ctx context.Context, src, dstParent *types.Object, attr types.ObjectAttr) (*types.Object, error)
	ListObjectChildren(ctx context.Context, obj *types.Object) ([]*types.Object, error)
	ChangeObjectParent(ctx context.Context, old, newParent *types.Object, newName string, opt ChangeParentOpt) error
}

func (c *controller) LoadRootObject(ctx context.Context) (*types.Object, error) {
	c.logger.Info("init root object")
	root, err := c.meta.GetObject(ctx, dentry.RootObjectID)
	if err != nil {
		if err == types.ErrNotFound {
			root = dentry.InitRootObject()
<<<<<<< HEAD
			if err := c.SaveObject(ctx, root); err != nil {
				return nil, err
			}
			return root, c.setup(ctx)
=======
			c.logger.Infow("init root object", "root", root.ID)
			return root, c.SaveObject(ctx, root)
>>>>>>> 9dab4092
		}
		c.logger.Errorw("load root object error", "err", err.Error())
		return nil, err
	}
	return root, nil
}

func (c *controller) FindObject(ctx context.Context, parent *types.Object, name string) (*types.Object, error) {
	c.logger.Infow("finding child object", "parent", parent.ID, "name", name)
	children, err := c.ListObjectChildren(ctx, parent)
	if err != nil {
		return nil, err
	}

	for i := range children {
		tgt := children[i]
		if tgt.Name == name {
			return tgt, nil
		}
	}
	return nil, types.ErrNotFound
}

func (c *controller) CreateObject(ctx context.Context, parent *types.Object, attr types.ObjectAttr) (*types.Object, error) {
<<<<<<< HEAD
	c.logger.Infow("creating new obj", "name", attr.Name, "kind", attr.Kind)
	if parent.Labels.Get(types.KindKey) != nil && parent.Labels.Get(types.KindKey).Value != "" {
		return c.CreateStructuredObject(ctx, parent, attr, types.Kind(parent.Labels.Get(types.KindKey).Value), parent.Labels.Get(types.VersionKey).Value)
	}
=======
	c.logger.Infow("create new obj", "parent", parent.ID, "name", attr.Name, "kind", attr.Kind)
>>>>>>> 9dab4092
	obj, err := types.InitNewObject(parent, attr)
	if err != nil {
		c.logger.Errorw("create new object error", "parent", parent.ID, "name", attr.Name, "err", err.Error())
		return nil, err
	}
	obj.Access.Permissions = attr.Permissions
	if err = c.SaveObject(ctx, obj); err != nil {
		return nil, err
	}
	bus.Publish(fmt.Sprintf("object.entry.%s.create", obj.ID), obj)
	return obj, nil
}

func (c *controller) SaveObject(ctx context.Context, obj *types.Object) error {
	c.logger.Infow("save obj", "obj", obj.ID)
	err := c.meta.SaveObject(ctx, obj)
	if err != nil {
		c.logger.Errorw("save object error", "obj", obj.ID, "err", err.Error())
		return err
	}
	bus.Publish(fmt.Sprintf("object.entry.%s.update", obj.ID), obj)
	return nil
}

func (c *controller) DestroyObject(ctx context.Context, obj *types.Object) (err error) {
	c.logger.Infow("destroy obj", "obj", obj.ID)

	defer func() {
		if err == nil {
			bus.Publish(fmt.Sprintf("object.entry.%s.destory", obj.ID), obj)
		}
	}()

	var objects []*types.Object
	if dentry.IsMirrorObject(obj) {
		c.logger.Infow("object is mirrored, delete ref count", "obj", obj.ID, "ref", obj.RefID)
		var srcObj *types.Object
		srcObj, err = c.meta.GetObject(ctx, obj.RefID)
		if err != nil {
			c.logger.Errorw("query source object from meta server error", "obj", obj.ID, "ref", obj.RefID, "err", err.Error())
			return err
		}
		if err = c.destroyObject(ctx, obj); err != nil {
			c.logger.Errorw("delete mirrored object from meta server error", "obj", obj.ID, "err", err.Error())
			return err
		}

		if srcObj.ParentID == "" {
			c.logger.Infow("source object has no parent", "obj", obj.ID, "ref", obj.RefID)
			objects, err = c.meta.ListObjects(ctx, storage.Filter{RefID: srcObj.ID})
			if err != nil {
				c.logger.Errorw("query source object mirrors from meta server error", "srcObj", srcObj.ID, "err", err.Error())
				return err
			}
			if len(objects) == 0 {
				c.logger.Infow("source object has no mirrors any more, destroy source", "srcObj", srcObj.ID)
				err = c.destroyObject(ctx, srcObj)
			}
		}
		return
	}

	if obj.ID != "" {
		objects, err = c.meta.ListObjects(ctx, storage.Filter{RefID: obj.ID})
		if err != nil {
			c.logger.Errorw("query object mirrors from meta server error", "obj", obj.ID, "err", err.Error())
			return err
		}
		if len(objects) != 0 {
			c.logger.Infow("object has mirrors, remove parent id", "obj", obj.ID)
			obj.ParentID = ""
			err = c.meta.SaveObject(ctx, obj)
			return
		}
	}

	err = c.destroyObject(ctx, obj)
	return
}

func (c *controller) destroyObject(ctx context.Context, obj *types.Object) (err error) {
	if err = c.meta.DestroyObject(ctx, obj); err != nil {
		c.logger.Errorw("destroy object from meta server error", "obj", obj.ID, "err", err.Error())
		return err
	}
	if err = c.storage.Delete(ctx, obj.ID); err != nil {
		c.logger.Errorw("destroy object from storage server error", "obj", obj.ID, "err", err.Error())
	}
	return nil
}

func (c *controller) MirrorObject(ctx context.Context, src, dstParent *types.Object, attr types.ObjectAttr) (*types.Object, error) {
	c.logger.Infow("mirror obj", "srcObj", src.ID, "dstParent", dstParent.ID)

	var err error
	for dentry.IsMirrorObject(src) {
		src, err = c.meta.GetObject(ctx, src.RefID)
		if err != nil {
			c.logger.Errorw("query source object error", "obj", src.ID, "srcObj", src.RefID, "err", err.Error())
			return nil, err
		}
		c.logger.Infow("replace source object", "srcObj", src.ID)
	}

	obj, err := dentry.CreateMirrorObject(src, dstParent, attr)
	if err != nil {
		c.logger.Errorw("create mirror object error", "srcObj", src.ID, "dstParent", dstParent.ID, "err", err.Error())
		return nil, err
	}
	bus.Publish(fmt.Sprintf("object.entry.%s.mirror", obj.ID), obj)
	return obj, nil
}

func (c *controller) ListObjectChildren(ctx context.Context, obj *types.Object) ([]*types.Object, error) {
<<<<<<< HEAD
	c.logger.Infow("list children obj", "name", obj.Name)
	result := make([]*types.Object, 0)
	it, err := c.meta.ListChildren(ctx, obj)
=======
	c.logger.Infow("list children obj", "obj", obj.ID)
	it, err := c.meta.ListChildren(ctx, obj.ID)
>>>>>>> 9dab4092
	if err != nil {
		c.logger.Errorw("load object children error", "obj", obj.ID, "err", err.Error())
		return nil, err
	}
	for it.HasNext() {
		next := it.Next()
		if next.ID == next.ParentID {
			continue
		}
		result = append(result, next)
	}
	return result, nil
}

type ChangeParentOpt struct {
	Replace  bool
	Exchange bool
}

func (c *controller) ChangeObjectParent(ctx context.Context, obj, newParent *types.Object, newName string, opt ChangeParentOpt) error {
	c.logger.Infow("change obj parent", "old", obj.ID, "newParent", newParent.ID, "newName", newName)
	old, err := c.FindObject(ctx, newParent, newName)
	if err != nil {
		if err != types.ErrNotFound {
			c.logger.Errorw("new name verify failed", "old", obj.ID, "newParent", newParent.ID, "newName", newName, "err", err.Error())
			return err
		}
	}
	if old != nil {
		if opt.Exchange {
			old.Name = obj.Name
			obj.Name = newName
			if err = c.SaveObject(ctx, old); err != nil {
				return err
			}
			if err = c.SaveObject(ctx, obj); err != nil {
				return err
			}
			return nil
		}

		if !opt.Replace {
			return types.ErrIsExist
		}
		if err = c.destroyObject(ctx, old); err != nil {
			return err
		}
	}
	obj.Name = newName
	err = c.meta.ChangeParent(ctx, obj, newParent)
	if err != nil {
		c.logger.Errorw("change object parent failed", "old", obj.ID, "newParent", newParent.ID, "newName", newName, "err", err.Error())
		return err
	}
	bus.Publish(fmt.Sprintf("object.entry.%s.mv", obj.ID), obj)
	return nil
}<|MERGE_RESOLUTION|>--- conflicted
+++ resolved
@@ -26,15 +26,10 @@
 	if err != nil {
 		if err == types.ErrNotFound {
 			root = dentry.InitRootObject()
-<<<<<<< HEAD
 			if err := c.SaveObject(ctx, root); err != nil {
 				return nil, err
 			}
 			return root, c.setup(ctx)
-=======
-			c.logger.Infow("init root object", "root", root.ID)
-			return root, c.SaveObject(ctx, root)
->>>>>>> 9dab4092
 		}
 		c.logger.Errorw("load root object error", "err", err.Error())
 		return nil, err
@@ -59,14 +54,10 @@
 }
 
 func (c *controller) CreateObject(ctx context.Context, parent *types.Object, attr types.ObjectAttr) (*types.Object, error) {
-<<<<<<< HEAD
 	c.logger.Infow("creating new obj", "name", attr.Name, "kind", attr.Kind)
 	if parent.Labels.Get(types.KindKey) != nil && parent.Labels.Get(types.KindKey).Value != "" {
 		return c.CreateStructuredObject(ctx, parent, attr, types.Kind(parent.Labels.Get(types.KindKey).Value), parent.Labels.Get(types.VersionKey).Value)
 	}
-=======
-	c.logger.Infow("create new obj", "parent", parent.ID, "name", attr.Name, "kind", attr.Kind)
->>>>>>> 9dab4092
 	obj, err := types.InitNewObject(parent, attr)
 	if err != nil {
 		c.logger.Errorw("create new object error", "parent", parent.ID, "name", attr.Name, "err", err.Error())
@@ -181,14 +172,9 @@
 }
 
 func (c *controller) ListObjectChildren(ctx context.Context, obj *types.Object) ([]*types.Object, error) {
-<<<<<<< HEAD
 	c.logger.Infow("list children obj", "name", obj.Name)
 	result := make([]*types.Object, 0)
 	it, err := c.meta.ListChildren(ctx, obj)
-=======
-	c.logger.Infow("list children obj", "obj", obj.ID)
-	it, err := c.meta.ListChildren(ctx, obj.ID)
->>>>>>> 9dab4092
 	if err != nil {
 		c.logger.Errorw("load object children error", "obj", obj.ID, "err", err.Error())
 		return nil, err
