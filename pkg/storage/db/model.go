package db

import (
	"encoding/json"
	"github.com/basenana/nanafs/pkg/types"
	"strings"
	"time"
)

var dbModels = []interface{}{
	&SystemInfo{},
	&Object{},
	&ObjectAccess{},
	&ObjectLabel{},
	&PluginData{},
}

type SystemInfo struct {
	FsID  string `gorm:"column:fs_id;primaryKey"`
	Inode uint64 `gorm:"column:inode"`
}

func (i SystemInfo) TableName() string {
	return "system_info"
}

type Object struct {
	ID           int64     `gorm:"column:id;primaryKey"`
	Name         string    `gorm:"column:name"`
	Aliases      string    `gorm:"column:aliases"`
	ParentID     int64     `gorm:"column:parent_id;index:parent_id"`
	RefID        int64     `gorm:"column:ref_id;index:ref_id"`
	RefCount     int       `gorm:"column:ref_count"`
	Kind         string    `gorm:"column:kind"`
	Hash         string    `gorm:"column:hash"`
	Size         int64     `gorm:"column:size"`
	Inode        uint64    `gorm:"column:inode;unique"`
	Dev          int64     `gorm:"column:dev"`
	Namespace    string    `gorm:"column:namespace"`
	CreatedAt    time.Time `gorm:"column:created_at"`
	ChangedAt    time.Time `gorm:"column:changed_at"`
	ModifiedAt   time.Time `gorm:"column:modified_at"`
	AccessAt     time.Time `gorm:"column:access_at"`
	ExtendData   []byte    `gorm:"column:extend_data"`
	CustomColumn []byte    `gorm:"column:custom_column"`
}

func (o *Object) TableName() string {
	return "object"
}

func (o *Object) Update(obj *types.Object) {
	o.ID = obj.ID
	o.Name = obj.Name
	o.Aliases = obj.Aliases
	o.ParentID = obj.ParentID
	o.RefID = obj.RefID
	o.RefCount = obj.RefCount
	o.Kind = string(obj.Kind)
	o.Hash = obj.Hash
	o.Size = obj.Size
	o.Inode = obj.Inode
	o.Dev = obj.Dev
	o.Namespace = obj.Namespace
	o.CreatedAt = obj.CreatedAt
	o.ChangedAt = obj.ChangedAt
	o.ModifiedAt = obj.ModifiedAt
	o.AccessAt = obj.AccessAt

	o.ExtendData, _ = json.Marshal(obj.ExtendData)
	o.CustomColumn, _ = json.Marshal(obj.CustomColumn)
}

func (o *Object) Object() *types.Object {
	result := &types.Object{
		Metadata: types.Metadata{
			ID:         o.ID,
			Name:       o.Name,
			Aliases:    o.Aliases,
			ParentID:   o.ParentID,
			RefID:      o.RefID,
			RefCount:   o.RefCount,
			Kind:       types.Kind(o.Kind),
			Hash:       o.Hash,
			Size:       o.Size,
			Inode:      o.Inode,
			Dev:        o.Dev,
			Namespace:  o.Namespace,
			CreatedAt:  o.CreatedAt,
			ChangedAt:  o.ChangedAt,
			ModifiedAt: o.ModifiedAt,
			AccessAt:   o.AccessAt,
		},
	}
	_ = json.Unmarshal(o.ExtendData, &(result.ExtendData))
	_ = json.Unmarshal(o.CustomColumn, &(result.CustomColumn))
	return result
}

type ObjectAccess struct {
	ID          int64  `gorm:"column:id;primaryKey"`
	Uid         int64  `gorm:"column:uid"`
	Gid         int64  `gorm:"column:gid"`
	Permissions string `gorm:"column:permissions"`
}

func (a *ObjectAccess) TableName() string {
	return "object_access"
}

func (a *ObjectAccess) Update(obj *types.Object) {
	acc := obj.Access
	a.ID = obj.ID
	a.Uid = acc.UID
	a.Gid = acc.GID

	pList := make([]string, 0, len(acc.Permissions))
	for _, p := range acc.Permissions {
		pList = append(pList, string(p))
	}
	a.Permissions = strings.Join(pList, ",")
}

func (a *ObjectAccess) ToAccess() types.Access {
	result := types.Access{
		UID: a.Uid,
		GID: a.Gid,
	}
	permissions := strings.Split(a.Permissions, ",")
	for _, p := range permissions {
		result.Permissions = append(result.Permissions, types.Permission(p))
	}
	return result
}

type ObjectLabel struct {
	ID        int64  `gorm:"column:id;autoIncrement"`
	OID       int64  `gorm:"column:oid;index:oid"`
	Key       string `gorm:"column:key"`
	Value     string `gorm:"column:value"`
	SearchKey string `gorm:"column:search_key;index:search_key"`
}

func (o ObjectLabel) TableName() string {
	return "object_label"
}

type PluginData struct {
	ID         int64            `gorm:"column:id;autoIncrement"`
	PluginName string           `gorm:"column:plugin_name;index:plugin_name"`
	Version    string           `gorm:"column:version"`
	Type       types.PluginType `gorm:"column:type"`
	GroupId    string           `gorm:"column:group_id;index:group_id"`
	RecordId   string           `gorm:"column:record_id;index:record_id"`
	Content    string           `gorm:"column:content"`
}

<<<<<<< HEAD
func (d PluginData) TableName() string {
	return "plugin_data"
=======
func (o ObjectContent) TableName() string {
	return "object_content"
}

type ObjectWorkflow struct {
	ID        string    `db:"id"`
	Synced    bool      `db:"synced"`
	CreatedAt time.Time `db:"created_at"`
	UpdatedAt time.Time `db:"updated_at"`
}

func (o ObjectWorkflow) TableName() string {
	return "object_workflow"
>>>>>>> b60a2eba
}<|MERGE_RESOLUTION|>--- conflicted
+++ resolved
@@ -155,12 +155,8 @@
 	Content    string           `gorm:"column:content"`
 }
 
-<<<<<<< HEAD
 func (d PluginData) TableName() string {
 	return "plugin_data"
-=======
-func (o ObjectContent) TableName() string {
-	return "object_content"
 }
 
 type ObjectWorkflow struct {
@@ -172,5 +168,4 @@
 
 func (o ObjectWorkflow) TableName() string {
 	return "object_workflow"
->>>>>>> b60a2eba
 }