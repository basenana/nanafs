package files

import (
	"context"
	"github.com/basenana/nanafs/pkg/types"
	"sync"
)

type File interface {
	GetObject() *types.Object
	Write(ctx context.Context, data []byte, offset int64) (n int64, err error)
	Read(ctx context.Context, data []byte, offset int64) (int, error)
	Fsync(ctx context.Context) error
	Flush(ctx context.Context) (err error)
	Close(ctx context.Context) (err error)
}

type file struct {
	*types.Object

	dataChain chain

	attr Attr
	mux  sync.Mutex
}

func (f *file) GetObject() *types.Object {
	return f.Object
}

func (f *file) Write(ctx context.Context, data []byte, offset int64) (n int64, err error) {
	if !f.attr.Write {
		return 0, types.ErrUnsupported
	}

	leftSize := int64(len(data))
	f.mux.Lock()
	for {
		var n1 int
		index, pos := computeChunkIndex(offset, fileChunkSize)
		n1, err = f.dataChain.writeAt(ctx, index, pos, data[n:])
		if err != nil {
			return
		}
		n += int64(n1)
		if n == leftSize {
			break
		}
		offset += n
	}
	defer f.mux.Unlock()

	if offset+n > f.Object.Size {
		f.Object.Size = offset + n
	}
	return
}

<<<<<<< HEAD
func (f *File) Read(ctx context.Context, data []byte, offset int64) (n int, err error) {
=======
func (f *file) Read(ctx context.Context, data []byte, offset int64) (int, error) {
>>>>>>> fd113ab6
	if !f.attr.Read {
		return 0, types.ErrUnsupported
	}

	leftSize := len(data)
	f.mux.Lock()
	for {
		var n1 int
		index, pos := computeChunkIndex(offset, fileChunkSize)
		n1, err = f.dataChain.readAt(ctx, index, pos, data[n:])
		if err != nil {
			return
		}
		n += n1
		if n == leftSize {
			break
		}
		offset += int64(n)
	}
	f.mux.Unlock()
	return
}

<<<<<<< HEAD
func (f *File) Fsync(ctx context.Context) (err error) {
=======
func (f *file) Fsync(ctx context.Context) error {
>>>>>>> fd113ab6
	if !f.attr.Write {
		return types.ErrUnsupported
	}
	f.mux.Lock()
	defer f.mux.Unlock()
	return nil
}
<<<<<<< HEAD

func (f *File) Flush(ctx context.Context) (err error) {
	return
}

func (f *File) Close(ctx context.Context) (err error) {
	return f.dataChain.close(ctx)
}

type Attr struct {
	Read   bool
	Write  bool
	Create bool
}

func Open(ctx context.Context, obj *types.Object, attr Attr) (*File, error) {
	file := &File{
		Object:    obj,
		dataChain: factory.build(obj, attr),
		attr:      attr,
	}
	return file, nil
=======
func (f *file) Flush(ctx context.Context) (err error) {
	return
}

func (f *file) Close(ctx context.Context) (err error) {
	if f.reader != nil {
		err = f.reader.close(ctx)
	}
	if f.writer != nil {
		if err != nil {
			_ = f.writer.close(ctx)
		} else {
			err = f.writer.close(ctx)
		}
	}
	return
}

type Attr struct {
	Read    bool
	Write   bool
	Create  bool
	Storage storage.Storage
	Meta    storage.MetaStore
}

func openFile(ctx context.Context, obj *types.Object, attr Attr) (*file, error) {
	f, err := attr.Storage.Head(ctx, obj.ID)
	if err != nil && err != types.ErrNotFound {
		return nil, err
	}

	if err == types.ErrNotFound && !attr.Create {
		return nil, err
	}

	obj.Size = f.Size

	return &file{
		Object: obj,
		ref:    1,
		attr:   attr,

		chunkSize: defaultChunkSize,
	}, nil
}

func Open(ctx context.Context, obj *types.Object, attr Attr) (File, error) {
	return openFile(ctx, obj, attr)
>>>>>>> fd113ab6
}<|MERGE_RESOLUTION|>--- conflicted
+++ resolved
@@ -2,6 +2,7 @@
 
 import (
 	"context"
+	"github.com/basenana/nanafs/pkg/storage"
 	"github.com/basenana/nanafs/pkg/types"
 	"sync"
 )
@@ -56,11 +57,7 @@
 	return
 }
 
-<<<<<<< HEAD
-func (f *File) Read(ctx context.Context, data []byte, offset int64) (n int, err error) {
-=======
-func (f *file) Read(ctx context.Context, data []byte, offset int64) (int, error) {
->>>>>>> fd113ab6
+func (f *file) Read(ctx context.Context, data []byte, offset int64) (n int, err error) {
 	if !f.attr.Read {
 		return 0, types.ErrUnsupported
 	}
@@ -84,11 +81,7 @@
 	return
 }
 
-<<<<<<< HEAD
-func (f *File) Fsync(ctx context.Context) (err error) {
-=======
-func (f *file) Fsync(ctx context.Context) error {
->>>>>>> fd113ab6
+func (f *file) Fsync(ctx context.Context) (err error) {
 	if !f.attr.Write {
 		return types.ErrUnsupported
 	}
@@ -96,13 +89,12 @@
 	defer f.mux.Unlock()
 	return nil
 }
-<<<<<<< HEAD
 
-func (f *File) Flush(ctx context.Context) (err error) {
+func (f *file) Flush(ctx context.Context) (err error) {
 	return
 }
 
-func (f *File) Close(ctx context.Context) (err error) {
+func (f *file) Close(ctx context.Context) (err error) {
 	return f.dataChain.close(ctx)
 }
 
@@ -110,64 +102,18 @@
 	Read   bool
 	Write  bool
 	Create bool
+	Meta   storage.MetaStore
 }
 
-func Open(ctx context.Context, obj *types.Object, attr Attr) (*File, error) {
-	file := &File{
+func openFile(ctx context.Context, obj *types.Object, attr Attr) (*file, error) {
+	file := &file{
 		Object:    obj,
 		dataChain: factory.build(obj, attr),
 		attr:      attr,
 	}
 	return file, nil
-=======
-func (f *file) Flush(ctx context.Context) (err error) {
-	return
-}
-
-func (f *file) Close(ctx context.Context) (err error) {
-	if f.reader != nil {
-		err = f.reader.close(ctx)
-	}
-	if f.writer != nil {
-		if err != nil {
-			_ = f.writer.close(ctx)
-		} else {
-			err = f.writer.close(ctx)
-		}
-	}
-	return
-}
-
-type Attr struct {
-	Read    bool
-	Write   bool
-	Create  bool
-	Storage storage.Storage
-	Meta    storage.MetaStore
-}
-
-func openFile(ctx context.Context, obj *types.Object, attr Attr) (*file, error) {
-	f, err := attr.Storage.Head(ctx, obj.ID)
-	if err != nil && err != types.ErrNotFound {
-		return nil, err
-	}
-
-	if err == types.ErrNotFound && !attr.Create {
-		return nil, err
-	}
-
-	obj.Size = f.Size
-
-	return &file{
-		Object: obj,
-		ref:    1,
-		attr:   attr,
-
-		chunkSize: defaultChunkSize,
-	}, nil
 }
 
 func Open(ctx context.Context, obj *types.Object, attr Attr) (File, error) {
 	return openFile(ctx, obj, attr)
->>>>>>> fd113ab6
 }