#!/usr/bin/env bash
# Copyright 2009 The Go Authors. All rights reserved.
# Use of this source code is governed by a BSD-style
# license that can be found in the LICENSE file.

# Generate Go code listing errors and other #defined constant
# values (ENAMETOOLONG etc.), by asking the preprocessor
# about the definitions.

unset LANG
export LC_ALL=C
export LC_CTYPE=C

if test -z "$GOARCH" -o -z "$GOOS"; then
	echo 1>&2 "GOARCH or GOOS not defined in environment"
	exit 1
fi

# Check that we are using the new build system if we should
if [[ "$GOOS" = "linux" ]] && [[ "$GOLANG_SYS_BUILD" != "docker" ]]; then
	echo 1>&2 "In the Docker based build system, mkerrors should not be called directly."
	echo 1>&2 "See README.md"
	exit 1
fi

if [[ "$GOOS" = "aix" ]]; then
	CC=${CC:-gcc}
else
	CC=${CC:-cc}
fi

if [[ "$GOOS" = "solaris" ]]; then
	# Assumes GNU versions of utilities in PATH.
	export PATH=/usr/gnu/bin:$PATH
fi

uname=$(uname)

includes_AIX='
#include <net/if.h>
#include <net/netopt.h>
#include <netinet/ip_mroute.h>
#include <sys/protosw.h>
#include <sys/stropts.h>
#include <sys/mman.h>
#include <sys/poll.h>
#include <sys/select.h>
#include <sys/termio.h>
#include <termios.h>
#include <fcntl.h>

#define AF_LOCAL AF_UNIX
'

includes_Darwin='
#define _DARWIN_C_SOURCE
#define KERNEL 1
#define _DARWIN_USE_64_BIT_INODE
#define __APPLE_USE_RFC_3542
#include <stdint.h>
#include <sys/attr.h>
#include <sys/clonefile.h>
#include <sys/kern_control.h>
#include <sys/types.h>
#include <sys/event.h>
#include <sys/ptrace.h>
#include <sys/select.h>
#include <sys/socket.h>
#include <sys/un.h>
#include <sys/sockio.h>
#include <sys/sys_domain.h>
#include <sys/sysctl.h>
#include <sys/mman.h>
#include <sys/mount.h>
#include <sys/utsname.h>
#include <sys/wait.h>
#include <sys/xattr.h>
#include <sys/vsock.h>
#include <net/bpf.h>
#include <net/if.h>
#include <net/if_types.h>
#include <net/route.h>
#include <netinet/in.h>
#include <netinet/ip.h>
#include <termios.h>

// for backwards compatibility because moved TIOCREMOTE to Kernel.framework after MacOSX12.0.sdk.
#define TIOCREMOTE 0x80047469
'

includes_DragonFly='
#include <sys/types.h>
#include <sys/event.h>
#include <sys/select.h>
#include <sys/socket.h>
#include <sys/sockio.h>
#include <sys/stat.h>
#include <sys/sysctl.h>
#include <sys/mman.h>
#include <sys/mount.h>
#include <sys/wait.h>
#include <sys/ioctl.h>
#include <net/bpf.h>
#include <net/if.h>
#include <net/if_clone.h>
#include <net/if_types.h>
#include <net/route.h>
#include <netinet/in.h>
#include <termios.h>
#include <netinet/ip.h>
#include <net/ip_mroute/ip_mroute.h>
'

includes_FreeBSD='
#include <sys/capsicum.h>
#include <sys/param.h>
#include <sys/types.h>
#include <sys/disk.h>
#include <sys/event.h>
#include <sys/sched.h>
#include <sys/select.h>
#include <sys/socket.h>
#include <sys/un.h>
#include <sys/sockio.h>
#include <sys/stat.h>
#include <sys/sysctl.h>
#include <sys/mman.h>
#include <sys/mount.h>
#include <sys/wait.h>
#include <sys/ioctl.h>
#include <net/bpf.h>
#include <net/if.h>
#include <net/if_types.h>
#include <net/route.h>
#include <netinet/in.h>
#include <termios.h>
#include <netinet/ip.h>
#include <netinet/ip_mroute.h>
#include <sys/extattr.h>

#if __FreeBSD__ >= 10
#define IFT_CARP	0xf8	// IFT_CARP is deprecated in FreeBSD 10
#undef SIOCAIFADDR
#define SIOCAIFADDR	_IOW(105, 26, struct oifaliasreq)	// ifaliasreq contains if_data
#undef SIOCSIFPHYADDR
#define SIOCSIFPHYADDR	_IOW(105, 70, struct oifaliasreq)	// ifaliasreq contains if_data
#endif
'

includes_Linux='
#define _LARGEFILE_SOURCE
#define _LARGEFILE64_SOURCE
#ifndef __LP64__
#define _FILE_OFFSET_BITS 64
#endif
#define _GNU_SOURCE

// <sys/ioctl.h> is broken on powerpc64, as it fails to include definitions of
// these structures. We just include them copied from <bits/termios.h>.
#if defined(__powerpc__)
struct sgttyb {
        char    sg_ispeed;
        char    sg_ospeed;
        char    sg_erase;
        char    sg_kill;
        short   sg_flags;
};

struct tchars {
        char    t_intrc;
        char    t_quitc;
        char    t_startc;
        char    t_stopc;
        char    t_eofc;
        char    t_brkc;
};

struct ltchars {
        char    t_suspc;
        char    t_dsuspc;
        char    t_rprntc;
        char    t_flushc;
        char    t_werasc;
        char    t_lnextc;
};
#endif

#include <bits/sockaddr.h>
#include <sys/epoll.h>
#include <sys/eventfd.h>
#include <sys/inotify.h>
#include <sys/ioctl.h>
#include <sys/mman.h>
#include <sys/mount.h>
#include <sys/prctl.h>
#include <sys/stat.h>
#include <sys/types.h>
#include <sys/time.h>
#include <sys/select.h>
#include <sys/signalfd.h>
#include <sys/socket.h>
#include <sys/timerfd.h>
#include <sys/uio.h>
#include <sys/xattr.h>
#include <linux/bpf.h>
#include <linux/can.h>
#include <linux/can/error.h>
#include <linux/can/raw.h>
#include <linux/capability.h>
#include <linux/cryptouser.h>
#include <linux/devlink.h>
#include <linux/dm-ioctl.h>
#include <linux/errqueue.h>
#include <linux/ethtool_netlink.h>
#include <linux/falloc.h>
#include <linux/fanotify.h>
#include <linux/filter.h>
#include <linux/fs.h>
#include <linux/fscrypt.h>
#include <linux/fsverity.h>
#include <linux/genetlink.h>
#include <linux/hdreg.h>
#include <linux/hidraw.h>
#include <linux/if.h>
#include <linux/if_addr.h>
#include <linux/if_alg.h>
#include <linux/if_arp.h>
#include <linux/if_ether.h>
#include <linux/if_ppp.h>
#include <linux/if_tun.h>
#include <linux/if_packet.h>
#include <linux/if_xdp.h>
#include <linux/input.h>
#include <linux/kexec.h>
#include <linux/keyctl.h>
#include <linux/landlock.h>
#include <linux/loop.h>
#include <linux/lwtunnel.h>
#include <linux/magic.h>
#include <linux/memfd.h>
#include <linux/module.h>
#include <linux/mount.h>
#include <linux/netfilter/nfnetlink.h>
#include <linux/netlink.h>
#include <linux/net_namespace.h>
#include <linux/nfc.h>
#include <linux/nsfs.h>
#include <linux/perf_event.h>
#include <linux/pps.h>
#include <linux/ptrace.h>
#include <linux/random.h>
#include <linux/reboot.h>
#include <linux/rtc.h>
#include <linux/rtnetlink.h>
#include <linux/sched.h>
#include <linux/seccomp.h>
#include <linux/serial.h>
#include <linux/sockios.h>
#include <linux/taskstats.h>
#include <linux/tipc.h>
#include <linux/vm_sockets.h>
#include <linux/wait.h>
#include <linux/watchdog.h>
#include <linux/wireguard.h>

#include <mtd/ubi-user.h>
#include <mtd/mtd-user.h>
#include <net/route.h>

#if defined(__sparc__)
// On sparc{,64}, the kernel defines struct termios2 itself which clashes with the
// definition in glibc. As only the error constants are needed here, include the
// generic termibits.h (which is included by termbits.h on sparc).
#include <asm-generic/termbits.h>
#else
#include <asm/termbits.h>
#endif

#ifndef MSG_FASTOPEN
#define MSG_FASTOPEN    0x20000000
#endif

#ifndef PTRACE_GETREGS
#define PTRACE_GETREGS	0xc
#endif

#ifndef PTRACE_SETREGS
#define PTRACE_SETREGS	0xd
#endif

#ifndef SOL_NETLINK
#define SOL_NETLINK	270
#endif

#ifdef SOL_BLUETOOTH
// SPARC includes this in /usr/include/sparc64-linux-gnu/bits/socket.h
// but it is already in bluetooth_linux.go
#undef SOL_BLUETOOTH
#endif

// Certain constants are missing from the fs/crypto UAPI
#define FS_KEY_DESC_PREFIX              "fscrypt:"
#define FS_KEY_DESC_PREFIX_SIZE         8
#define FS_MAX_KEY_SIZE                 64

// The code generator produces -0x1 for (~0), but an unsigned value is necessary
// for the tipc_subscr timeout __u32 field.
#undef TIPC_WAIT_FOREVER
#define TIPC_WAIT_FOREVER 0xffffffff

// Copied from linux/l2tp.h
// Including linux/l2tp.h here causes conflicts between linux/in.h
// and netinet/in.h included via net/route.h above.
#define IPPROTO_L2TP		115

// Copied from linux/hid.h.
// Keep in sync with the size of the referenced fields.
#define _HIDIOCGRAWNAME_LEN	128 // sizeof_field(struct hid_device, name)
#define _HIDIOCGRAWPHYS_LEN	64  // sizeof_field(struct hid_device, phys)
#define _HIDIOCGRAWUNIQ_LEN	64  // sizeof_field(struct hid_device, uniq)

#define _HIDIOCGRAWNAME		HIDIOCGRAWNAME(_HIDIOCGRAWNAME_LEN)
#define _HIDIOCGRAWPHYS		HIDIOCGRAWPHYS(_HIDIOCGRAWPHYS_LEN)
#define _HIDIOCGRAWUNIQ		HIDIOCGRAWUNIQ(_HIDIOCGRAWUNIQ_LEN)

'

includes_NetBSD='
#include <sys/types.h>
#include <sys/param.h>
#include <sys/event.h>
#include <sys/extattr.h>
#include <sys/mman.h>
#include <sys/mount.h>
#include <sys/sched.h>
#include <sys/select.h>
#include <sys/socket.h>
#include <sys/sockio.h>
#include <sys/sysctl.h>
#include <sys/termios.h>
#include <sys/ttycom.h>
#include <sys/wait.h>
#include <net/bpf.h>
#include <net/if.h>
#include <net/if_types.h>
#include <net/route.h>
#include <netinet/in.h>
#include <netinet/in_systm.h>
#include <netinet/ip.h>
#include <netinet/ip_mroute.h>
#include <netinet/if_ether.h>

// Needed since <sys/param.h> refers to it...
#define schedppq 1
'

includes_OpenBSD='
#include <sys/types.h>
#include <sys/param.h>
#include <sys/event.h>
#include <sys/mman.h>
#include <sys/mount.h>
#include <sys/select.h>
#include <sys/sched.h>
#include <sys/socket.h>
#include <sys/sockio.h>
#include <sys/stat.h>
#include <sys/sysctl.h>
#include <sys/termios.h>
#include <sys/ttycom.h>
#include <sys/unistd.h>
#include <sys/wait.h>
#include <net/bpf.h>
#include <net/if.h>
#include <net/if_types.h>
#include <net/if_var.h>
#include <net/route.h>
#include <netinet/in.h>
#include <netinet/in_systm.h>
#include <netinet/ip.h>
#include <netinet/ip_mroute.h>
#include <netinet/if_ether.h>
#include <net/if_bridge.h>

// We keep some constants not supported in OpenBSD 5.5 and beyond for
// the promise of compatibility.
#define EMUL_ENABLED		0x1
#define EMUL_NATIVE		0x2
#define IPV6_FAITH		0x1d
#define IPV6_OPTIONS		0x1
#define IPV6_RTHDR_STRICT	0x1
#define IPV6_SOCKOPT_RESERVED1	0x3
#define SIOCGIFGENERIC		0xc020693a
#define SIOCSIFGENERIC		0x80206939
#define WALTSIG			0x4
'

includes_SunOS='
#include <limits.h>
#include <sys/types.h>
#include <sys/select.h>
#include <sys/socket.h>
#include <sys/sockio.h>
#include <sys/stat.h>
#include <sys/stream.h>
#include <sys/mman.h>
#include <sys/wait.h>
#include <sys/ioctl.h>
#include <sys/mkdev.h>
#include <net/bpf.h>
#include <net/if.h>
#include <net/if_arp.h>
#include <net/if_types.h>
#include <net/route.h>
#include <netinet/icmp6.h>
#include <netinet/in.h>
#include <netinet/ip.h>
#include <netinet/ip_mroute.h>
#include <termios.h>
'


includes='
#include <sys/types.h>
#include <sys/file.h>
#include <fcntl.h>
#include <dirent.h>
#include <sys/socket.h>
#include <netinet/in.h>
#include <netinet/ip.h>
#include <netinet/ip6.h>
#include <netinet/tcp.h>
#include <errno.h>
#include <sys/signal.h>
#include <signal.h>
#include <sys/resource.h>
#include <time.h>
'
ccflags="$@"

# Write go tool cgo -godefs input.
(
	echo package unix
	echo
	echo '/*'
	indirect="includes_$(uname)"
	echo "${!indirect} $includes"
	echo '*/'
	echo 'import "C"'
	echo 'import "syscall"'
	echo
	echo 'const ('

	# The gcc command line prints all the #defines
	# it encounters while processing the input
	echo "${!indirect} $includes" | $CC -x c - -E -dM $ccflags |
	awk '
		$1 != "#define" || $2 ~ /\(/ || $3 == "" {next}

		$2 ~ /^E([ABCD]X|[BIS]P|[SD]I|S|FL)$/ {next}  # 386 registers
		$2 ~ /^(SIGEV_|SIGSTKSZ|SIGRT(MIN|MAX))/ {next}
		$2 ~ /^(SCM_SRCRT)$/ {next}
		$2 ~ /^(MAP_FAILED)$/ {next}
		$2 ~ /^ELF_.*$/ {next}# <asm/elf.h> contains ELF_ARCH, etc.

		$2 ~ /^EXTATTR_NAMESPACE_NAMES/ ||
		$2 ~ /^EXTATTR_NAMESPACE_[A-Z]+_STRING/ {next}

		$2 !~ /^ECCAPBITS/ &&
		$2 !~ /^ETH_/ &&
		$2 !~ /^EPROC_/ &&
		$2 !~ /^EQUIV_/ &&
		$2 !~ /^EXPR_/ &&
		$2 !~ /^EVIOC/ &&
		$2 ~ /^E[A-Z0-9_]+$/ ||
		$2 ~ /^B[0-9_]+$/ ||
		$2 ~ /^(OLD|NEW)DEV$/ ||
		$2 == "BOTHER" ||
		$2 ~ /^CI?BAUD(EX)?$/ ||
		$2 == "IBSHIFT" ||
		$2 ~ /^V[A-Z0-9]+$/ ||
		$2 ~ /^CS[A-Z0-9]/ ||
		$2 ~ /^I(SIG|CANON|CRNL|UCLC|EXTEN|MAXBEL|STRIP|UTF8)$/ ||
		$2 ~ /^IGN/ ||
		$2 ~ /^IX(ON|ANY|OFF)$/ ||
		$2 ~ /^IN(LCR|PCK)$/ ||
		$2 !~ "X86_CR3_PCID_NOFLUSH" &&
		$2 ~ /(^FLU?SH)|(FLU?SH$)/ ||
		$2 ~ /^C(LOCAL|READ|MSPAR|RTSCTS)$/ ||
		$2 == "BRKINT" ||
		$2 == "HUPCL" ||
		$2 == "PENDIN" ||
		$2 == "TOSTOP" ||
		$2 == "XCASE" ||
		$2 == "ALTWERASE" ||
		$2 == "NOKERNINFO" ||
		$2 == "NFDBITS" ||
		$2 ~ /^PAR/ ||
		$2 ~ /^SIG[^_]/ ||
		$2 ~ /^O[CNPFPL][A-Z]+[^_][A-Z]+$/ ||
		$2 ~ /^(NL|CR|TAB|BS|VT|FF)DLY$/ ||
		$2 ~ /^(NL|CR|TAB|BS|VT|FF)[0-9]$/ ||
		$2 ~ /^O?XTABS$/ ||
		$2 ~ /^TC[IO](ON|OFF)$/ ||
		$2 ~ /^IN_/ ||
		$2 ~ /^LANDLOCK_/ ||
		$2 ~ /^LOCK_(SH|EX|NB|UN)$/ ||
		$2 ~ /^LO_(KEY|NAME)_SIZE$/ ||
		$2 ~ /^LOOP_(CLR|CTL|GET|SET)_/ ||
		$2 ~ /^(AF|SOCK|SO|SOL|IPPROTO|IP|IPV6|TCP|MCAST|EVFILT|NOTE|SHUT|PROT|MAP|MFD|T?PACKET|MSG|SCM|MCL|DT|MADV|PR|LOCAL|TCPOPT)_/ ||
		$2 ~ /^NFC_(GENL|PROTO|COMM|RF|SE|DIRECTION|LLCP|SOCKPROTO)_/ ||
		$2 ~ /^NFC_.*_(MAX)?SIZE$/ ||
		$2 ~ /^RAW_PAYLOAD_/ ||
		$2 ~ /^TP_STATUS_/ ||
		$2 ~ /^FALLOC_/ ||
		$2 ~ /^ICMPV?6?_(FILTER|SEC)/ ||
		$2 == "SOMAXCONN" ||
		$2 == "NAME_MAX" ||
		$2 == "IFNAMSIZ" ||
		$2 ~ /^CTL_(HW|KERN|MAXNAME|NET|QUERY)$/ ||
		$2 ~ /^KERN_(HOSTNAME|OS(RELEASE|TYPE)|VERSION)$/ ||
		$2 ~ /^HW_MACHINE$/ ||
		$2 ~ /^SYSCTL_VERS/ ||
		$2 !~ "MNT_BITS" &&
		$2 ~ /^(MS|MNT|MOUNT|UMOUNT)_/ ||
		$2 ~ /^NS_GET_/ ||
		$2 ~ /^TUN(SET|GET|ATTACH|DETACH)/ ||
		$2 ~ /^(O|F|[ES]?FD|NAME|S|PTRACE|PT|TFD)_/ ||
		$2 ~ /^KEXEC_/ ||
		$2 ~ /^LINUX_REBOOT_CMD_/ ||
		$2 ~ /^LINUX_REBOOT_MAGIC[12]$/ ||
		$2 ~ /^MODULE_INIT_/ ||
		$2 !~ "NLA_TYPE_MASK" &&
		$2 !~ /^RTC_VL_(ACCURACY|BACKUP|DATA)/ &&
		$2 ~ /^(NETLINK|NLM|NLMSG|NLA|IFA|IFAN|RT|RTC|RTCF|RTN|RTPROT|RTNH|ARPHRD|ETH_P|NETNSA)_/ ||
		$2 ~ /^FIORDCHK$/ ||
		$2 ~ /^SIOC/ ||
		$2 ~ /^TIOC/ ||
		$2 ~ /^TCGET/ ||
		$2 ~ /^TCSET/ ||
		$2 ~ /^TC(FLSH|SBRKP?|XONC)$/ ||
		$2 !~ "RTF_BITS" &&
		$2 ~ /^(IFF|IFT|NET_RT|RTM(GRP)?|RTF|RTV|RTA|RTAX)_/ ||
		$2 ~ /^BIOC/ ||
		$2 ~ /^DIOC/ ||
		$2 ~ /^RUSAGE_(SELF|CHILDREN|THREAD)/ ||
		$2 ~ /^RLIMIT_(AS|CORE|CPU|DATA|FSIZE|LOCKS|MEMLOCK|MSGQUEUE|NICE|NOFILE|NPROC|RSS|RTPRIO|RTTIME|SIGPENDING|STACK)|RLIM_INFINITY/ ||
		$2 ~ /^PRIO_(PROCESS|PGRP|USER)/ ||
		$2 ~ /^CLONE_[A-Z_]+/ ||
		$2 !~ /^(BPF_TIMEVAL|BPF_FIB_LOOKUP_[A-Z]+)$/ &&
		$2 ~ /^(BPF|DLT)_/ ||
		$2 ~ /^(CLOCK|TIMER)_/ ||
		$2 ~ /^CAN_/ ||
		$2 ~ /^CAP_/ ||
		$2 ~ /^CP_/ ||
		$2 ~ /^CPUSTATES$/ ||
		$2 ~ /^CTLIOCGINFO$/ ||
		$2 ~ /^ALG_/ ||
		$2 ~ /^FI(CLONE|DEDUPERANGE)/ ||
		$2 ~ /^FS_(POLICY_FLAGS|KEY_DESC|ENCRYPTION_MODE|[A-Z0-9_]+_KEY_SIZE)/ ||
		$2 ~ /^FS_IOC_.*(ENCRYPTION|VERITY|[GS]ETFLAGS)/ ||
		$2 ~ /^FS_VERITY_/ ||
		$2 ~ /^FSCRYPT_/ ||
		$2 ~ /^DM_/ ||
		$2 ~ /^GRND_/ ||
		$2 ~ /^RND/ ||
		$2 ~ /^KEY_(SPEC|REQKEY_DEFL)_/ ||
		$2 ~ /^KEYCTL_/ ||
		$2 ~ /^PERF_/ ||
		$2 ~ /^SECCOMP_MODE_/ ||
		$2 ~ /^SEEK_/ ||
		$2 ~ /^SPLICE_/ ||
		$2 ~ /^SYNC_FILE_RANGE_/ ||
		$2 !~ /^AUDIT_RECORD_MAGIC/ &&
		$2 !~ /IOC_MAGIC/ &&
		$2 ~ /^[A-Z][A-Z0-9_]+_MAGIC2?$/ ||
		$2 ~ /^(VM|VMADDR)_/ ||
		$2 ~ /^IOCTL_VM_SOCKETS_/ ||
		$2 ~ /^(TASKSTATS|TS)_/ ||
		$2 ~ /^CGROUPSTATS_/ ||
		$2 ~ /^GENL_/ ||
		$2 ~ /^STATX_/ ||
		$2 ~ /^RENAME/ ||
		$2 ~ /^UBI_IOC[A-Z]/ ||
		$2 ~ /^UTIME_/ ||
		$2 ~ /^XATTR_(CREATE|REPLACE|NO(DEFAULT|FOLLOW|SECURITY)|SHOWCOMPRESSION)/ ||
		$2 ~ /^ATTR_(BIT_MAP_COUNT|(CMN|VOL|FILE)_)/ ||
		$2 ~ /^FSOPT_/ ||
		$2 ~ /^WDIO[CFS]_/ ||
		$2 ~ /^NFN/ ||
		$2 ~ /^XDP_/ ||
		$2 ~ /^RWF_/ ||
		$2 ~ /^(HDIO|WIN|SMART)_/ ||
		$2 ~ /^CRYPTO_/ ||
		$2 ~ /^TIPC_/ ||
		$2 !~  "DEVLINK_RELOAD_LIMITS_VALID_MASK" &&
		$2 ~ /^DEVLINK_/ ||
		$2 ~ /^ETHTOOL_/ ||
		$2 ~ /^LWTUNNEL_IP/ ||
		$2 !~ "WMESGLEN" &&
		$2 ~ /^W[A-Z0-9]+$/ ||
		$2 ~/^PPPIOC/ ||
		$2 ~ /^FAN_|FANOTIFY_/ ||
		$2 == "HID_MAX_DESCRIPTOR_SIZE" ||
		$2 ~ /^_?HIDIOC/ ||
		$2 ~ /^BUS_(USB|HIL|BLUETOOTH|VIRTUAL)$/ ||
		$2 ~ /^MTD/ ||
		$2 ~ /^OTP/ ||
		$2 ~ /^MEM/ ||
<<<<<<< HEAD
=======
		$2 ~ /^WG/ ||
>>>>>>> 9dab4092
		$2 ~ /^BLK[A-Z]*(GET$|SET$|BUF$|PART$|SIZE)/ {printf("\t%s = C.%s\n", $2, $2)}
		$2 ~ /^__WCOREFLAG$/ {next}
		$2 ~ /^__W[A-Z0-9]+$/ {printf("\t%s = C.%s\n", substr($2,3), $2)}

		{next}
	' | sort

	echo ')'
) >_const.go

# Pull out the error names for later.
errors=$(
	echo '#include <errno.h>' | $CC -x c - -E -dM $ccflags |
	awk '$1=="#define" && $2 ~ /^E[A-Z0-9_]+$/ { print $2 }' |
	sort
)

# Pull out the signal names for later.
signals=$(
	echo '#include <signal.h>' | $CC -x c - -E -dM $ccflags |
	awk '$1=="#define" && $2 ~ /^SIG[A-Z0-9]+$/ { print $2 }' |
	egrep -v '(SIGSTKSIZE|SIGSTKSZ|SIGRT|SIGMAX64)' |
	sort
)

# Again, writing regexps to a file.
echo '#include <errno.h>' | $CC -x c - -E -dM $ccflags |
	awk '$1=="#define" && $2 ~ /^E[A-Z0-9_]+$/ { print "^\t" $2 "[ \t]*=" }' |
	sort >_error.grep
echo '#include <signal.h>' | $CC -x c - -E -dM $ccflags |
	awk '$1=="#define" && $2 ~ /^SIG[A-Z0-9]+$/ { print "^\t" $2 "[ \t]*=" }' |
	egrep -v '(SIGSTKSIZE|SIGSTKSZ|SIGRT|SIGMAX64)' |
	sort >_signal.grep

echo '// mkerrors.sh' "$@"
echo '// Code generated by the command above; see README.md. DO NOT EDIT.'
echo
echo "//go:build ${GOARCH} && ${GOOS}"
echo "// +build ${GOARCH},${GOOS}"
echo
go tool cgo -godefs -- "$@" _const.go >_error.out
cat _error.out | grep -vf _error.grep | grep -vf _signal.grep
echo
echo '// Errors'
echo 'const ('
cat _error.out | grep -f _error.grep | sed 's/=\(.*\)/= syscall.Errno(\1)/'
echo ')'

echo
echo '// Signals'
echo 'const ('
cat _error.out | grep -f _signal.grep | sed 's/=\(.*\)/= syscall.Signal(\1)/'
echo ')'

# Run C program to print error and syscall strings.
(
	echo -E "
#include <stdio.h>
#include <stdlib.h>
#include <errno.h>
#include <ctype.h>
#include <string.h>
#include <signal.h>

#define nelem(x) (sizeof(x)/sizeof((x)[0]))

enum { A = 'A', Z = 'Z', a = 'a', z = 'z' }; // avoid need for single quotes below

struct tuple {
	int num;
	const char *name;
};

struct tuple errors[] = {
"
	for i in $errors
	do
		echo -E '	{'$i', "'$i'" },'
	done

	echo -E "
};

struct tuple signals[] = {
"
	for i in $signals
	do
		echo -E '	{'$i', "'$i'" },'
	done

	# Use -E because on some systems bash builtin interprets \n itself.
	echo -E '
};

static int
tuplecmp(const void *a, const void *b)
{
	return ((struct tuple *)a)->num - ((struct tuple *)b)->num;
}

int
main(void)
{
	int i, e;
	char buf[1024], *p;

	printf("\n\n// Error table\n");
	printf("var errorList = [...]struct {\n");
	printf("\tnum  syscall.Errno\n");
	printf("\tname string\n");
	printf("\tdesc string\n");
	printf("} {\n");
	qsort(errors, nelem(errors), sizeof errors[0], tuplecmp);
	for(i=0; i<nelem(errors); i++) {
		e = errors[i].num;
		if(i > 0 && errors[i-1].num == e)
			continue;
		strcpy(buf, strerror(e));
		// lowercase first letter: Bad -> bad, but STREAM -> STREAM.
		if(A <= buf[0] && buf[0] <= Z && a <= buf[1] && buf[1] <= z)
			buf[0] += a - A;
		printf("\t{ %d, \"%s\", \"%s\" },\n", e, errors[i].name, buf);
	}
	printf("}\n\n");

	printf("\n\n// Signal table\n");
	printf("var signalList = [...]struct {\n");
	printf("\tnum  syscall.Signal\n");
	printf("\tname string\n");
	printf("\tdesc string\n");
	printf("} {\n");
	qsort(signals, nelem(signals), sizeof signals[0], tuplecmp);
	for(i=0; i<nelem(signals); i++) {
		e = signals[i].num;
		if(i > 0 && signals[i-1].num == e)
			continue;
		strcpy(buf, strsignal(e));
		// lowercase first letter: Bad -> bad, but STREAM -> STREAM.
		if(A <= buf[0] && buf[0] <= Z && a <= buf[1] && buf[1] <= z)
			buf[0] += a - A;
		// cut trailing : number.
		p = strrchr(buf, ":"[0]);
		if(p)
			*p = '\0';
		printf("\t{ %d, \"%s\", \"%s\" },\n", e, signals[i].name, buf);
	}
	printf("}\n\n");

	return 0;
}

'
) >_errors.c

$CC $ccflags -o _errors _errors.c && $GORUN ./_errors && rm -f _errors.c _errors _const.go _error.grep _signal.grep _error.out<|MERGE_RESOLUTION|>--- conflicted
+++ resolved
@@ -607,10 +607,7 @@
 		$2 ~ /^MTD/ ||
 		$2 ~ /^OTP/ ||
 		$2 ~ /^MEM/ ||
-<<<<<<< HEAD
-=======
 		$2 ~ /^WG/ ||
->>>>>>> 9dab4092
 		$2 ~ /^BLK[A-Z]*(GET$|SET$|BUF$|PART$|SIZE)/ {printf("\t%s = C.%s\n", $2, $2)}
 		$2 ~ /^__WCOREFLAG$/ {next}
 		$2 ~ /^__W[A-Z0-9]+$/ {printf("\t%s = C.%s\n", substr($2,3), $2)}
