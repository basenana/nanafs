package apps

import (
	"context"
	"github.com/basenana/nanafs/cmd/apps/apis"
	configapp "github.com/basenana/nanafs/cmd/apps/config"
	"github.com/basenana/nanafs/cmd/apps/fs"
	"github.com/basenana/nanafs/config"
	"github.com/basenana/nanafs/pkg/controller"
	"github.com/basenana/nanafs/pkg/files"
	"github.com/basenana/nanafs/pkg/plugin"
	"github.com/basenana/nanafs/pkg/storage"
	"github.com/basenana/nanafs/pkg/workflow"
	"github.com/basenana/nanafs/utils"
	"github.com/basenana/nanafs/utils/logger"
	"github.com/spf13/cobra"
	"path"
	"time"
)

func init() {
	RootCmd.AddCommand(daemonCmd)
	RootCmd.AddCommand(configapp.RunCmd)
}

var RootCmd = &cobra.Command{
	Use:   "nanafs",
	Short: "nanafs daemon",
	Long:  `Everything is an object, everything can be thrown into workflows`,
	Run: func(cmd *cobra.Command, args []string) {
		_ = cmd.Help()
	},
}

func init() {
	daemonCmd.Flags().StringVar(&config.FilePath, "config", path.Join(config.LocalUserPath(), config.DefaultConfigBase), "nanafs config file")
}

var daemonCmd = &cobra.Command{
	Use:   "serve",
	Short: "nanafs daemon run",
	PreRun: func(cmd *cobra.Command, args []string) {

	},
	Run: func(cmd *cobra.Command, args []string) {
		loader := config.NewConfigLoader()
		cfg, err := loader.GetConfig()
		if err != nil {
			panic(err)
		}

		if cfg.Debug {
			logger.SetDebug(cfg.Debug)
		}

		meta, err := storage.NewMetaStorage(cfg.Meta.Type, cfg.Meta)
		if err != nil {
			panic(err)
		}

		if len(cfg.Storages) != 1 {
			panic("storage must config one")
		}

		sto, err := storage.NewStorage(cfg.Storages[0].ID, cfg.Storages[0])
		if err != nil {
			panic(err)
		}

		ctrl := controller.New(loader, meta, sto)
		if err := controller.InitSchemas(ctrl, cfg); err != nil {
			panic(err)
		}
		stop := utils.HandleTerminalSignal()
		files.InitFileIoChain(cfg, sto, stop)
<<<<<<< HEAD
		wfManager, err := workflow.NewWorkflowManager(ctrl, meta)
		if err != nil {
			panic(err)
		}

		if err = wfManager.Run(context.TODO()); err != nil {
			panic(err)
		}
=======

		if err := plugin.RunPluginDaemon(meta, cfg, stop); err != nil {
			panic(err)
		}

>>>>>>> 659d94d2
		run(ctrl, cfg, stop)
	},
}

func run(ctrl controller.Controller, cfg config.Config, stopCh chan struct{}) {
	log := logger.NewLogger("nanafs")
	log.Info("starting")
	shutdown := make(chan struct{})
	go func() {
		<-stopCh
		log.Info("shutdown after 5s")
		time.Sleep(time.Second * 5)
		close(shutdown)
	}()

	if cfg.ApiConfig.Enable {
		s, err := apis.NewApiServer(ctrl, cfg)
		if err != nil {
			log.Panicw("init http server failed", "err", err.Error())
		}
		go s.Run(stopCh)
	}

	if cfg.FsConfig.Enable {
		fsServer, err := fs.NewNanaFsRoot(cfg.FsConfig, ctrl)
		if err != nil {
			panic(err)
		}
		fsServer.SetDebug(cfg.Debug)
		err = fsServer.Start(stopCh)
		if err != nil {
			panic(err)
		}
	}

	log.Info("started")
	<-shutdown
	log.Info("stopped")
}<|MERGE_RESOLUTION|>--- conflicted
+++ resolved
@@ -73,7 +73,6 @@
 		}
 		stop := utils.HandleTerminalSignal()
 		files.InitFileIoChain(cfg, sto, stop)
-<<<<<<< HEAD
 		wfManager, err := workflow.NewWorkflowManager(ctrl, meta)
 		if err != nil {
 			panic(err)
@@ -82,13 +81,11 @@
 		if err = wfManager.Run(context.TODO()); err != nil {
 			panic(err)
 		}
-=======
 
 		if err := plugin.RunPluginDaemon(meta, cfg, stop); err != nil {
 			panic(err)
 		}
 
->>>>>>> 659d94d2
 		run(ctrl, cfg, stop)
 	},
 }
