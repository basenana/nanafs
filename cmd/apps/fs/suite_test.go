package fs

import (
	"context"
	"github.com/basenana/go-flow/fsm"
	"github.com/basenana/nanafs/pkg/controller"
	"github.com/basenana/nanafs/pkg/dentry"
	"github.com/basenana/nanafs/pkg/files"
	"github.com/basenana/nanafs/pkg/types"
	"github.com/basenana/nanafs/pkg/workflow"
	"github.com/basenana/nanafs/utils/logger"
	"github.com/hanwen/go-fuse/v2/fs"
	. "github.com/onsi/ginkgo"
	. "github.com/onsi/gomega"
	"sync"
	"testing"
	"time"
)

type MockController struct {
	objects map[string]*types.Object
	mux     sync.Mutex
}

func (m *MockController) OpenFile(ctx context.Context, obj *types.Object, attr files.Attr) (files.File, error) {
	//TODO implement me
	panic("implement me")
}

func (m *MockController) WriteFile(ctx context.Context, file files.File, data []byte, offset int64) (n int64, err error) {
	//TODO implement me
	panic("implement me")
}

func (m *MockController) CloseFile(ctx context.Context, file files.File) error {
	//TODO implement me
	panic("implement me")
}

func (m *MockController) GetJobs(ctx context.Context) map[fsm.Status]*workflow.Job {
	//TODO implement me
	panic("implement me")
}

func (m *MockController) ListStructuredObject(ctx context.Context, cType types.Kind, version string) ([]*types.Object, error) {
	//TODO implement me
	panic("implement me")
}

func (m *MockController) OpenStructuredObject(ctx context.Context, obj *types.Object, spec interface{}, attr files.Attr) (files.File, error) {
	//TODO implement me
	panic("implement me")
}

func (m *MockController) CleanStructuredObject(ctx context.Context, obj *types.Object) error {
	//TODO implement me
	panic("implement me")
}

func (m *MockController) CreateStructuredObject(ctx context.Context, parent *types.Object, attr types.ObjectAttr, cType types.Kind, version string) (*types.Object, error) {
	//TODO implement me
	panic("implement me")
}

func (m *MockController) Trigger(ctx context.Context, o *types.Object) {
	//TODO implement me
	panic("implement me")
}

func (m *MockController) ChangeObjectParent(ctx context.Context, old, newParent *types.Object, newName string, opt controller.ChangeParentOpt) error {
	//TODO implement me
	panic("implement me")
}

var _ controller.Controller = &MockController{}

func (m *MockController) LoadRootObject(ctx context.Context) (*types.Object, error) {
	m.mux.Lock()
	defer m.mux.Unlock()

	obj, ok := m.objects[dentry.RootObjectID]
	if ok {
		return obj, nil
	}

	root := dentry.InitRootObject()
	m.objects[dentry.RootObjectID] = root
	return root, nil
}

func (m *MockController) FindObject(ctx context.Context, parent *types.Object, name string) (*types.Object, error) {
	m.mux.Lock()
	defer m.mux.Unlock()

	var result *types.Object
	for oid, obj := range m.objects {
		if obj.ParentID != parent.ID {
			continue
		}
		if obj.Name == name {
			result = m.objects[oid]
			break
		}
	}

	if result == nil {
		return nil, types.ErrNotFound
	}

	return result, nil
}

func (m *MockController) CreateObject(ctx context.Context, parent *types.Object, attr types.ObjectAttr) (*types.Object, error) {
	obj, err := types.InitNewObject(parent, attr)
	if err != nil {
		return nil, err
	}

	return obj, m.SaveObject(ctx, obj)
}

func (m *MockController) SaveObject(ctx context.Context, obj *types.Object) error {
	m.mux.Lock()
	defer m.mux.Unlock()
	m.objects[obj.ID] = obj
	return nil
}

func (m *MockController) DestroyObject(ctx context.Context, obj *types.Object) error {
	m.mux.Lock()
	defer m.mux.Unlock()
	delete(m.objects, obj.ID)
	return nil
}

func (m *MockController) MirrorObject(ctx context.Context, src, dstParent *types.Object, attr types.ObjectAttr) (*types.Object, error) {
	//TODO implement me
	panic("implement me")
}

func (m *MockController) ListObjectChildren(ctx context.Context, obj *types.Object) ([]*types.Object, error) {
	result := make([]*types.Object, 0)
	for oid, e := range m.objects {
		if e.ParentID != obj.ID {
			continue
		}
		if e.ID == e.ParentID {
			continue
		}
		result = append(result, m.objects[oid])
	}
	return result, nil
}

<<<<<<< HEAD
=======
func (m *MockController) ChangeObjectParent(ctx context.Context, old, newParent *types.Object, newName string, opt controller.ChangeParentOpt) error {
	//TODO implement me
	panic("implement me")
}

func (m *MockController) OpenFile(ctx context.Context, obj *types.Object, attr files.Attr) (*files.File, error) {
	return &files.File{}, nil
}

func (m *MockController) WriteFile(ctx context.Context, file *files.File, data []byte, offset int64) (n int64, err error) {
	//TODO implement me
	panic("implement me")
}

func (m *MockController) CloseFile(ctx context.Context, file *files.File) error {
	//TODO implement me
	panic("implement me")
}

>>>>>>> 9dab4092
func (m *MockController) DeleteFileData(ctx context.Context, obj *types.Object) error {
	//TODO implement me
	panic("implement me")
}

func (m *MockController) FsInfo(ctx context.Context) controller.Info {
	return controller.Info{}
}

func NewMockController() controller.Controller {
	return &MockController{
		objects: map[string]*types.Object{},
	}
}

func initFsBridge(nfs *NanaFS) *NanaNode {
	nfs.logger = logger.NewLogger("test-fs")
	root, _ := nfs.newFsNode(context.Background(), nil, nil)
	oneSecond := time.Second
	_ = fs.NewNodeFS(root, &fs.Options{
		EntryTimeout: &oneSecond,
		AttrTimeout:  &oneSecond,
	})
	return root
}

func TestFs(t *testing.T) {
	logger.InitLogger()
	defer logger.Sync()
	RegisterFailHandler(Fail)
	RunSpecs(t, "Fs Suite")
}<|MERGE_RESOLUTION|>--- conflicted
+++ resolved
@@ -20,6 +20,11 @@
 type MockController struct {
 	objects map[string]*types.Object
 	mux     sync.Mutex
+}
+
+func (m *MockController) ReadFile(ctx context.Context, file files.File, data []byte, offset int64) (n int, err error) {
+	//TODO implement me
+	panic("implement me")
 }
 
 func (m *MockController) OpenFile(ctx context.Context, obj *types.Object, attr files.Attr) (files.File, error) {
@@ -152,28 +157,6 @@
 	return result, nil
 }
 
-<<<<<<< HEAD
-=======
-func (m *MockController) ChangeObjectParent(ctx context.Context, old, newParent *types.Object, newName string, opt controller.ChangeParentOpt) error {
-	//TODO implement me
-	panic("implement me")
-}
-
-func (m *MockController) OpenFile(ctx context.Context, obj *types.Object, attr files.Attr) (*files.File, error) {
-	return &files.File{}, nil
-}
-
-func (m *MockController) WriteFile(ctx context.Context, file *files.File, data []byte, offset int64) (n int64, err error) {
-	//TODO implement me
-	panic("implement me")
-}
-
-func (m *MockController) CloseFile(ctx context.Context, file *files.File) error {
-	//TODO implement me
-	panic("implement me")
-}
-
->>>>>>> 9dab4092
 func (m *MockController) DeleteFileData(ctx context.Context, obj *types.Object) error {
 	//TODO implement me
 	panic("implement me")
